#! /usr/bin/env python
# -*- coding: utf8 -*-

from __future__ import print_function


import os
import sys
from setuptools import setup, find_packages

if os.path.dirname(__file__) != "":
    os.chdir(os.path.dirname(__file__))
if not os.path.exists('pynlpl'):
    print("Preparing build",file=sys.stderr)
    if os.path.exists('build'):
        os.system('rm -Rf build')
    os.mkdir('build')
    os.chdir('build')
    if not os.path.exists('pynlpl'): os.mkdir('pynlpl')
    os.system('cp -Rpf ../* pynlpl/ 2> /dev/null')
    os.system('mv -f pynlpl/setup.py pynlpl/setup.cfg .')
    os.system('cp -f pynlpl/README.rst .')
    os.system('cp -f pynlpl/LICENSE .')
    os.system('cp -f pynlpl/MANIFEST.in .')

    #Do not include unfininished WIP modules:
    os.system('rm -f pynlpl/formats/colibri.py pynlpl/formats/alpino.py pynlpl/foliaprocessing.py pynlpl/grammar.py')

def read(fname):
    return open(os.path.join(os.path.dirname(__file__), fname)).read()

entry_points = {}
if sys.version > '3':
    entry_points = {    'console_scripts': [
            'pynlpl-computepmi = pynlpl.tools.computepmi:main',
            'pynlpl-sampler = pynlpl.tools.sampler:main',
            'pynlpl-makefreqlist = pynlpl.tools.freqlist:main',
        ]
    }


setup(
    name = "PyNLPl",
<<<<<<< HEAD
    version = "1.1.0", #edit version in __init__.py as well and ensure tests/folia.py FOLIARELEASE points to the right version!
=======
    version = "1.0.10", #edit version in __init__.py as well and ensure tests/folia.py FOLIARELEASE points to the right version!
>>>>>>> f7e71ece
    author = "Maarten van Gompel",
    author_email = "proycon@anaproy.nl",
    description = ("PyNLPl, pronounced as 'pineapple', is a Python library for Natural Language Processing. It contains various modules useful for common, and less common, NLP tasks. PyNLPl contains modules for basic tasks, clients for interfacting with server, and modules for parsing several file formats common in NLP, most notably FoLiA."),
    license = "GPL",
    keywords = "nlp computational_linguistics search ngrams language_models linguistics toolkit",
    url = "https://github.com/proycon/pynlpl",
    packages=['pynlpl','pynlpl.clients','pynlpl.lm','pynlpl.formats','pynlpl.mt','pynlpl.tools','pynlpl.tests'],
    long_description=read('README.rst'),
    classifiers=[
        "Development Status :: 5 - Production/Stable",
        "Topic :: Text Processing :: Linguistic",
        "Programming Language :: Python :: 2.7",
        "Programming Language :: Python :: 3",
        "Operating System :: POSIX",
        "Intended Audience :: Developers",
        "Intended Audience :: Science/Research",
        "License :: OSI Approved :: GNU General Public License v3 (GPLv3)",
    ],
    zip_safe=False,
    include_package_data=True,
    package_data = {'pynlpl': ['tests/test.sh', 'tests/evaluation_timbl/*'] },
    install_requires=['lxml >= 2.2','httplib2 >= 0.6','rdflib'],
    entry_points = entry_points
)<|MERGE_RESOLUTION|>--- conflicted
+++ resolved
@@ -41,11 +41,7 @@
 
 setup(
     name = "PyNLPl",
-<<<<<<< HEAD
     version = "1.1.0", #edit version in __init__.py as well and ensure tests/folia.py FOLIARELEASE points to the right version!
-=======
-    version = "1.0.10", #edit version in __init__.py as well and ensure tests/folia.py FOLIARELEASE points to the right version!
->>>>>>> f7e71ece
     author = "Maarten van Gompel",
     author_email = "proycon@anaproy.nl",
     description = ("PyNLPl, pronounced as 'pineapple', is a Python library for Natural Language Processing. It contains various modules useful for common, and less common, NLP tasks. PyNLPl contains modules for basic tasks, clients for interfacting with server, and modules for parsing several file formats common in NLP, most notably FoLiA."),
