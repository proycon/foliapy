--- conflicted
+++ resolved
@@ -40,11 +40,7 @@
 
 setup(
     name = "PyNLPl",
-<<<<<<< HEAD
-    version = "0.7.6.13", #edit version in __init__.py as well!
-=======
     version = "0.7.9", #edit version in __init__.py as well!
->>>>>>> e5452bc1
     author = "Maarten van Gompel",
     author_email = "proycon@anaproy.nl",
     description = ("PyNLPl, pronounced as 'pineapple', is a Python library for Natural Language Processing. It contains various modules useful for common, and less common, NLP tasks. PyNLPl can be used for basic tasks such as the extraction of n-grams and frequency lists, and to build simple language model. There are also more complex data types and algorithms. Moreover, there are parsers for file formats common in NLP (e.g. FoLiA/Giza/Moses/ARPA/Timbl/CQL). There are also clients to interface with various NLP specific servers. PyNLPl most notably features a very extensive library for working with FoLiA XML (Format for Linguistic Annotation)."),
