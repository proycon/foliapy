#! /usr/bin/env python
# -*- coding: utf8 -*-

from __future__ import print_function


import os
import sys
from setuptools import setup, find_packages

if os.path.dirname(__file__) != "":
    os.chdir(os.path.dirname(__file__))
if not os.path.exists('pynlpl'):
    print("Preparing build",file=sys.stderr)
    if os.path.exists('build'):
        os.system('rm -Rf build')
    os.mkdir('build')
    os.chdir('build')
    if not os.path.exists('pynlpl'): os.mkdir('pynlpl')
    os.system('cp -Rpdf ../* pynlpl/ 2> /dev/null')
    os.system('mv -f pynlpl/setup.py pynlpl/setup.cfg .')
    os.system('cp -f pynlpl/README .')

    #Do not include unfininished WIP modules:
    os.system('rm -f pynlpl/formats/colibri.py pynlpl/formats/alpino.py pynlpl/foliaprocessing.py pynlpl/grammar.py')

def read(fname):
    return open(os.path.join(os.path.dirname(__file__), fname)).read()

entry_points = {}
if sys.version > '3':
    entry_points = {    'console_scripts': [
            'pynlpl-classencoder = pynlpl.tools.classencoder:main',
            'pynlpl-classdecoder = pynlpl.tools.classdecoder:main',
            'pynlpl-computepmi = pynlpl.tools.computepmi:main',
            'pynlpl-sampler = pynlpl.tools.sampler:main',
            'pynlpl-makefreqlist = pynlpl.tools.freqlist:main',
        ]
    }


setup(
    name = "PyNLPl",
<<<<<<< HEAD
    version = "0.6.8", #edit version in __init__.py as well!
=======
    version = "0.6.10", #edit version in __init__.py as well!
>>>>>>> da17d6c7
    author = "Maarten van Gompel",
    author_email = "proycon@anaproy.nl",
    description = ("PyNLPl, pronounced as 'pineapple', is a Python library for Natural Language Processing. It contains various modules useful for common, and less common, NLP tasks. PyNLPl can be used for example the computation of n-grams, frequency lists and distributions, language models. There are also more complex data types, such as Priority Queues, and search algorithms, such as Beam Search."),
    license = "GPL",
    keywords = "nlp computational_linguistics search ngrams language_models linguistics toolkit",
    url = "https://github.com/proycon/pynlpl",
    packages=['pynlpl','pynlpl.clients','pynlpl.lm','pynlpl.formats','pynlpl.mt','pynlpl.tools'],
    long_description=read('README'),
    classifiers=[
        "Development Status :: 4 - Beta",
        "Topic :: Text Processing :: Linguistic",
        "Programming Language :: Python :: 2.6",
        "Programming Language :: Python :: 2.7",
        "Programming Language :: Python :: 3",
        "Operating System :: POSIX",
        "Intended Audience :: Developers",
        "Intended Audience :: Science/Research",
        "License :: OSI Approved :: GNU General Public License v3 (GPLv3)",
    ],
    #include_package_data=True,
    #package_data = {'': ['*.wsgi','*.js','*.xsl','*.gif','*.png','*.xml','*.html','*.jpg','*.svg','*.rng'] },
    install_requires=['lxml >= 2.2','httplib2 >= 0.6','numpy'],
    entry_points = entry_points
)<|MERGE_RESOLUTION|>--- conflicted
+++ resolved
@@ -41,11 +41,7 @@
 
 setup(
     name = "PyNLPl",
-<<<<<<< HEAD
-    version = "0.6.8", #edit version in __init__.py as well!
-=======
-    version = "0.6.10", #edit version in __init__.py as well!
->>>>>>> da17d6c7
+    version = "0.6.11", #edit version in __init__.py as well!
     author = "Maarten van Gompel",
     author_email = "proycon@anaproy.nl",
     description = ("PyNLPl, pronounced as 'pineapple', is a Python library for Natural Language Processing. It contains various modules useful for common, and less common, NLP tasks. PyNLPl can be used for example the computation of n-grams, frequency lists and distributions, language models. There are also more complex data types, such as Priority Queues, and search algorithms, such as Beam Search."),
