--- conflicted
+++ resolved
@@ -2,8 +2,4 @@
 
 The library is divided into several packages and modules. It is designed for Python 2.6 and upwards. Including Python 3."""
 
-<<<<<<< HEAD
-VERSION = "0.6.8"
-=======
-VERSION = "0.6.10"
->>>>>>> da17d6c7
+VERSION = "0.6.11"